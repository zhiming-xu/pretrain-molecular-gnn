--- conflicted
+++ resolved
@@ -122,10 +122,7 @@
             [DistanceAndPlanarAngle(), ToDevice(th.device('cuda') if args.cuda else th.device('cpu'))]
         ))
         # qm9.data.y = (qm9.data.y-qm9.data.y.mean(dim=0)) / qm9.data.y.std(dim=0)
-<<<<<<< HEAD
-=======
         qm9.data.y = qm9.data.y[:,:12] # only use the first 12 targets
->>>>>>> efb8f294
         dataset = DataLoader(qm9, batch_size=args.pred_batch_size)
     # dataloader = DataLoader(dataset, args.train_batch_size)
     pretrain_model = PhysNetPretrain()
@@ -157,12 +154,7 @@
                 h = pretrain_model.encode(Z, R, bonds)
             if cnt < num_train:
                 pred_model.zero_grad()
-<<<<<<< HEAD
-                h = pretrain_model.encode(Z, R, bonds)
-                loss = pred_model(h, molecule_idx, target)
-=======
                 loss = pred_model(h, molecule_idx, data.y)
->>>>>>> efb8f294
                 loss.mean().backward()
                 # optimizer1.step()
                 optimizer2.step()
